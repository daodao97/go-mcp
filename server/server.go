package server

import (
	"context"
	"fmt"
	"sync"
	"time"

	"github.com/google/uuid"

	"github.com/ThinkInAIXYZ/go-mcp/pkg"
	"github.com/ThinkInAIXYZ/go-mcp/protocol"
	"github.com/ThinkInAIXYZ/go-mcp/server/session"
	"github.com/ThinkInAIXYZ/go-mcp/transport"
)

type Option func(*Server)

func WithCapabilities(capabilities protocol.ServerCapabilities) Option {
	return func(s *Server) {
		s.capabilities = &capabilities
	}
}

func WithServerInfo(serverInfo protocol.Implementation) Option {
	return func(s *Server) {
		s.serverInfo = &serverInfo
	}
}

func WithInstructions(instructions string) Option {
	return func(s *Server) {
		s.instructions = instructions
	}
}

func WithSessionMaxIdleTime(maxIdleTime time.Duration) Option {
	return func(s *Server) {
		s.sessionManager.SetMaxIdleTime(maxIdleTime)
	}
}

func WithLogger(logger pkg.Logger) Option {
	return func(s *Server) {
		s.logger = logger
	}
}

<<<<<<< HEAD
func WithPagination(limit int) Option {
	return func(s *Server) {
		s.paginationLimit = limit
=======
func WithGenSessionIDFunc(genSessionID func(context.Context) string) Option {
	return func(s *Server) {
		s.genSessionID = genSessionID
>>>>>>> 0a407db8
	}
}

type Server struct {
	transport transport.ServerTransport

	tools             pkg.SyncMap[*toolEntry]
	prompts           pkg.SyncMap[*promptEntry]
	resources         pkg.SyncMap[*resourceEntry]
	resourceTemplates pkg.SyncMap[*resourceTemplateEntry]

	sessionManager *session.Manager

	inShutdown   *pkg.AtomicBool // true when server is in shutdown
	inFlyRequest sync.WaitGroup

	capabilities *protocol.ServerCapabilities
	serverInfo   *protocol.Implementation
	instructions string

	paginationLimit int

	logger pkg.Logger

	genSessionID func(ctx context.Context) string
}

func NewServer(t transport.ServerTransport, opts ...Option) (*Server, error) {
	server := &Server{
		transport: t,
		capabilities: &protocol.ServerCapabilities{
			Prompts:   &protocol.PromptsCapability{ListChanged: true},
			Resources: &protocol.ResourcesCapability{ListChanged: true, Subscribe: true},
			Tools:     &protocol.ToolsCapability{ListChanged: true},
		},
		inShutdown:   pkg.NewAtomicBool(),
		serverInfo:   &protocol.Implementation{},
		logger:       pkg.DefaultLogger,
		genSessionID: func(context.Context) string { return uuid.NewString() },
	}

	t.SetReceiver(transport.ServerReceiverF(server.receive))

	server.sessionManager = session.NewManager(server.sessionDetection, server.genSessionID)

	for _, opt := range opts {
		opt(server)
	}

	server.sessionManager.SetLogger(server.logger)

	t.SetSessionManager(server.sessionManager)

	return server, nil
}

func (server *Server) Run() error {
	go func() {
		defer pkg.Recover()

		server.sessionManager.StartHeartbeatAndCleanInvalidSessions()
	}()

	if err := server.transport.Run(); err != nil {
		return fmt.Errorf("init mcp server transpor run fail: %w", err)
	}
	return nil
}

type toolEntry struct {
	tool    *protocol.Tool
	handler ToolHandlerFunc
}

type ToolHandlerFunc func(context.Context, *protocol.CallToolRequest) (*protocol.CallToolResult, error)

func (server *Server) RegisterTool(tool *protocol.Tool, toolHandler ToolHandlerFunc) {
	server.tools.Store(tool.Name, &toolEntry{tool: tool, handler: toolHandler})
	if !server.sessionManager.IsEmpty() {
		if err := server.sendNotification4ToolListChanges(context.Background()); err != nil {
			server.logger.Warnf("send notification toll list changes fail: %v", err)
			return
		}
	}
}

func (server *Server) UnregisterTool(name string) {
	server.tools.Delete(name)
	if !server.sessionManager.IsEmpty() {
		if err := server.sendNotification4ToolListChanges(context.Background()); err != nil {
			server.logger.Warnf("send notification toll list changes fail: %v", err)
			return
		}
	}
}

type promptEntry struct {
	prompt  *protocol.Prompt
	handler PromptHandlerFunc
}

type PromptHandlerFunc func(context.Context, *protocol.GetPromptRequest) (*protocol.GetPromptResult, error)

func (server *Server) RegisterPrompt(prompt *protocol.Prompt, promptHandler PromptHandlerFunc) {
	server.prompts.Store(prompt.Name, &promptEntry{prompt: prompt, handler: promptHandler})
	if !server.sessionManager.IsEmpty() {
		if err := server.sendNotification4PromptListChanges(context.Background()); err != nil {
			server.logger.Warnf("send notification prompt list changes fail: %v", err)
			return
		}
	}
}

func (server *Server) UnregisterPrompt(name string) {
	server.prompts.Delete(name)
	if !server.sessionManager.IsEmpty() {
		if err := server.sendNotification4PromptListChanges(context.Background()); err != nil {
			server.logger.Warnf("send notification prompt list changes fail: %v", err)
			return
		}
	}
}

type resourceEntry struct {
	resource *protocol.Resource
	handler  ResourceHandlerFunc
}

type ResourceHandlerFunc func(context.Context, *protocol.ReadResourceRequest) (*protocol.ReadResourceResult, error)

func (server *Server) RegisterResource(resource *protocol.Resource, resourceHandler ResourceHandlerFunc) {
	server.resources.Store(resource.URI, &resourceEntry{resource: resource, handler: resourceHandler})
	if !server.sessionManager.IsEmpty() {
		if err := server.sendNotification4ResourceListChanges(context.Background()); err != nil {
			server.logger.Warnf("send notification resource list changes fail: %v", err)
			return
		}
	}
}

func (server *Server) UnregisterResource(uri string) {
	server.resources.Delete(uri)
	if !server.sessionManager.IsEmpty() {
		if err := server.sendNotification4ResourceListChanges(context.Background()); err != nil {
			server.logger.Warnf("send notification resource list changes fail: %v", err)
			return
		}
	}
}

type resourceTemplateEntry struct {
	resourceTemplate *protocol.ResourceTemplate
	handler          ResourceHandlerFunc
}

func (server *Server) RegisterResourceTemplate(resource *protocol.ResourceTemplate, resourceHandler ResourceHandlerFunc) error {
	if err := resource.ParseURITemplate(); err != nil {
		return err
	}
	server.resourceTemplates.Store(resource.URITemplate, &resourceTemplateEntry{resourceTemplate: resource, handler: resourceHandler})
	if !server.sessionManager.IsEmpty() {
		if err := server.sendNotification4ResourceListChanges(context.Background()); err != nil {
			server.logger.Warnf("send notification resource list changes fail: %v", err)
			return nil
		}
	}
	return nil
}

func (server *Server) UnregisterResourceTemplate(uriTemplate string) {
	server.resourceTemplates.Delete(uriTemplate)
	if !server.sessionManager.IsEmpty() {
		if err := server.sendNotification4ResourceListChanges(context.Background()); err != nil {
			server.logger.Warnf("send notification resource list changes fail: %v", err)
			return
		}
	}
}

func (server *Server) Shutdown(userCtx context.Context) error {
	server.inShutdown.Store(true)

	serverCtx, cancel := context.WithCancel(userCtx)
	defer cancel()

	go func() {
		defer pkg.Recover()

		server.inFlyRequest.Wait()
		cancel()
	}()

	server.sessionManager.StopHeartbeat()

	return server.transport.Shutdown(userCtx, serverCtx)
}

func (server *Server) sessionDetection(ctx context.Context, sessionID string) error {
	if server.inShutdown.Load() {
		return nil
	}

	ctx, cancel := context.WithTimeout(ctx, 3*time.Second)
	defer cancel()

	if _, err := server.Ping(setSessionIDToCtx(ctx, sessionID), protocol.NewPingRequest()); err != nil {
		return err
	}
	return nil
}<|MERGE_RESOLUTION|>--- conflicted
+++ resolved
@@ -46,15 +46,15 @@
 	}
 }
 
-<<<<<<< HEAD
 func WithPagination(limit int) Option {
 	return func(s *Server) {
 		s.paginationLimit = limit
-=======
+	}
+}
+
 func WithGenSessionIDFunc(genSessionID func(context.Context) string) Option {
 	return func(s *Server) {
 		s.genSessionID = genSessionID
->>>>>>> 0a407db8
 	}
 }
 
