--- conflicted
+++ resolved
@@ -2,10 +2,6 @@
 
 import (
 	"context"
-<<<<<<< HEAD
-	"encoding/json"
-=======
->>>>>>> b7e62cd3
 	"fmt"
 	"sync/atomic"
 
@@ -17,15 +13,10 @@
 type Server struct {
 	transport transport.ServerTransport
 
-<<<<<<< HEAD
-	notifyMethod2handler map[protocol.Method]func(ctx context.Context, notifyParam json.RawMessage)
-
-=======
 	listToolsHandler func(ctx context.Context, request *protocol.ListToolsRequest) (*protocol.ListToolsResult, error)
 
 	cancelledNotifyHandler func(ctx context.Context, notifyParam *protocol.CancelledNotification) error
 
->>>>>>> b7e62cd3
 	// TODO：需要定期清理无效session
 	sessionID2session map[string]*session
 
@@ -63,9 +54,6 @@
 
 type Option func(*Server)
 
-<<<<<<< HEAD
-func WithNotifyHandler(notifyMethod2handler map[protocol.Method]func(ctx context.Context, notifyParam json.RawMessage)) Option {
-=======
 func WithListRootsHandlerHandler(handler func(ctx context.Context, request *protocol.ListToolsRequest) (*protocol.ListToolsResult, error)) Option {
 	return func(s *Server) {
 		s.listToolsHandler = handler
@@ -73,7 +61,6 @@
 }
 
 func WithCancelNotifyHandler(handler func(ctx context.Context, notifyParam *protocol.CancelledNotification) error) Option {
->>>>>>> b7e62cd3
 	return func(s *Server) {
 		s.cancelledNotifyHandler = handler
 	}
