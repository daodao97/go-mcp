package server

import (
	"context"
	"fmt"
	"sync"
	"sync/atomic"

	"go-mcp/pkg"
	"go-mcp/protocol"
	"go-mcp/transport"

	cmap "github.com/orcaman/concurrent-map/v2"
)

type Server struct {
	transport transport.ServerTransport

	tools []*protocol.Tool

	cancelledNotifyHandler func(ctx context.Context, notifyParam *protocol.CancelledNotification) error

	// TODO：需要定期清理无效session
	sessionID2session sync.Map

	logger pkg.Logger
}

type session struct {
	requestID atomic.Int64

	reqID2respChan cmap.ConcurrentMap[string, chan *protocol.JSONRPCResponse]

	first     bool
	readyChan chan struct{}
}

func NewServer(t transport.ServerTransport, opts ...Option) (*Server, error) {
	server := &Server{
<<<<<<< HEAD
		transport:         t,
		logger:            &pkg.DefaultLogger{},
		sessionID2session: sync.Map{},
=======
		transport: t,
		logger:    pkg.DefaultLogger,
>>>>>>> d3681cb1
	}
	t.SetReceiver(server)

	for _, opt := range opts {
		opt(server)
	}

	return server, nil
}

func (server *Server) Start() error {
	if err := server.transport.Run(); err != nil {
		return fmt.Errorf("init mcp server transpor start fail: %w", err)
	}
	return nil
}

type Option func(*Server)

func WithCancelNotifyHandler(handler func(ctx context.Context, notifyParam *protocol.CancelledNotification) error) Option {
	return func(s *Server) {
		s.cancelledNotifyHandler = handler
	}
}

func WithLogger(logger pkg.Logger) Option {
	return func(s *Server) {
		s.logger = logger
	}
}

func (server *Server) AddTool(tool *protocol.Tool) {
	server.tools = append(server.tools, tool)
}

func (server *Server) Shutdown() error {
	// TODO 还有一些其他处理操作也可以放在这里
	// server.transport.Close()
	return nil
}<|MERGE_RESOLUTION|>--- conflicted
+++ resolved
@@ -37,14 +37,9 @@
 
 func NewServer(t transport.ServerTransport, opts ...Option) (*Server, error) {
 	server := &Server{
-<<<<<<< HEAD
 		transport:         t,
-		logger:            &pkg.DefaultLogger{},
+		logger:            pkg.DefaultLogger,
 		sessionID2session: sync.Map{},
-=======
-		transport: t,
-		logger:    pkg.DefaultLogger,
->>>>>>> d3681cb1
 	}
 	t.SetReceiver(server)
 
