--- conflicted
+++ resolved
@@ -2,10 +2,7 @@
 
 import (
 	"context"
-<<<<<<< HEAD
 	"time"
-=======
->>>>>>> 32c9030e
 
 	"go-mcp/pkg"
 )
