--- conflicted
+++ resolved
@@ -8,21 +8,6 @@
 	Warnf(format string, a ...any)
 	Errorf(format string, a ...any)
 }
-
-<<<<<<< HEAD
-type DefaultLogger struct{}
-
-func (l DefaultLogger) Infof(format string, a ...any) {
-	log.Printf(format+"\n", a...)
-}
-
-func (l DefaultLogger) Warnf(format string, a ...any) {
-	log.Printf(format+"\n", a...)
-}
-
-func (l DefaultLogger) Errorf(format string, a ...any) {
-	log.Printf(format+"\n", a...)
-=======
 type LogLevel uint32
 
 const (
@@ -32,39 +17,38 @@
 	LogLevelError = LogLevel(3)
 )
 
-var DefaultLogger Logger = &Log{
-	logLevel: LogLevelDebug,
+var DefaultLogger Logger = &defaultLogger{
+	logLevel: LogLevelInfo,
 }
 
-type Log struct {
+type defaultLogger struct {
 	logLevel LogLevel
 }
 
-func (l *Log) Debugf(format string, a ...any) {
+func (l *defaultLogger) Debugf(format string, a ...any) {
 	if l.logLevel > LogLevelDebug {
 		return
 	}
 	log.Printf("[Debug] "+format+"\n", a...)
 }
 
-func (l *Log) Infof(format string, a ...any) {
+func (l *defaultLogger) Infof(format string, a ...any) {
 	if l.logLevel > LogLevelInfo {
 		return
 	}
 	log.Printf("[Info] "+format+"\n", a...)
 }
 
-func (l *Log) Warnf(format string, a ...any) {
+func (l *defaultLogger) Warnf(format string, a ...any) {
 	if l.logLevel > LogLevelWarn {
 		return
 	}
 	log.Printf("[Warn] "+format+"\n", a...)
 }
 
-func (l *Log) Errorf(format string, a ...any) {
+func (l *defaultLogger) Errorf(format string, a ...any) {
 	if l.logLevel > LogLevelError {
 		return
 	}
 	log.Printf("[Error] "+format+"\n", a...)
->>>>>>> d3681cb1
 }